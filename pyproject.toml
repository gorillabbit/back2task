[build-system]
requires = ["setuptools>=61.0", "wheel"]
build-backend = "setuptools.build_meta"

[project]
name = "back2task"
version = "0.1.0"
description = "Local task focus monitoring with LLM-based nudging"
readme = "README.md"
requires-python = ">=3.11"
dependencies = [
    "fastapi>=0.104.0",
    "uvicorn[standard]>=0.24.0",
    "pydantic>=2.5.0",
    "aiosqlite>=0.19.0",
    "sqlalchemy>=2.0.0",
    "psutil>=5.9.0",
    "pywin32>=306",
    "opencv-python>=4.8.0",
    "ultralytics>=8.0.0",
    "pytesseract>=0.3.10",
    "mediapipe>=0.10.0",
    "requests>=2.31.0",
    "pyyaml>=6.0",
    "winrt>=1.0.21033.1",
    "mss>=9.0.0",
]

[project.optional-dependencies]
test = [
    "pytest>=7.4.0",
    "pytest-asyncio>=0.21.0",
    "pytest-mock>=3.12.0",
]

[tool.pytest.ini_options]
<<<<<<< HEAD
# Limit test discovery to the dedicated tests directory.
testpaths = ["tests"]
=======
# Look for tests in the repository root.  The previous configuration pointed to
# a non-existent ``tests`` directory which prevented ``pytest`` from adding the
# project to ``sys.path`` during test collection, leading to import errors.
testpaths = ["."]
>>>>>>> fe4b7314
python_files = "test_*.py"
python_classes = "Test*"
python_functions = "test_*"
asyncio_mode = "auto"
addopts = "-v --tb=short"

[tool.black]
line-length = 88
target-version = ['py311']

[tool.isort]
profile = "black"
line_length = 88
[tool.knot]
environment.python-version = "3.11"
terminal.output-format = "full"
terminal.error-on-warning = true
rules.call-non-callable = "error"
rules.call-possibly-unbound-method = "warn"<|MERGE_RESOLUTION|>--- conflicted
+++ resolved
@@ -34,15 +34,11 @@
 ]
 
 [tool.pytest.ini_options]
-<<<<<<< HEAD
 # Limit test discovery to the dedicated tests directory.
 testpaths = ["tests"]
-=======
 # Look for tests in the repository root.  The previous configuration pointed to
 # a non-existent ``tests`` directory which prevented ``pytest`` from adding the
 # project to ``sys.path`` during test collection, leading to import errors.
-testpaths = ["."]
->>>>>>> fe4b7314
 python_files = "test_*.py"
 python_classes = "Test*"
 python_functions = "test_*"
